--- conflicted
+++ resolved
@@ -145,7 +145,7 @@
         if class_name != my_name:
             _LOGGER.warning(
                 "Loading class from a bundle that was created from a class with a different "
-                "name.  This class is '{}', bundle created by '{}'".format(my_name, class_name))
+                "name.  This class is '{}', bundle created by '{}'".format(class_name, my_name))
 
         inputs = bundle.get(Process.BundleKeys.INPUTS.value, None)
         pid = bundle[Process.BundleKeys.PID.value]
@@ -828,75 +828,8 @@
 
         :param msg: An optional abort message.
         """
-<<<<<<< HEAD
-        Messages issued:
-         - on_finish
-         - on_stop
-        """
-        assert self.state is ProcessState.RUNNING
-
-        self._call_with_super_check(self.on_finish)
-        self._to_stopped()
-
-    def _perform_abort(self):
-        """
-        Messages issued:
-         - on_abort
-        """
-        self._call_with_super_check(self.on_abort)
-
-        self._to_stopped()
-
-    def _perform_fail(self, exc_info):
-        """
-        Messages issued:
-         - on_fail
-
-        After setting the process state this method will raise with the
-        exception info provided.
-
-        :param exc_info: The exception information from sys.exc_info()
-        :type exc_info: tuple
-        """
-        self._state = ProcessState.FAILED
-        self._exc_info = exc_info
-        self._next_transition = None
-        try:
-            self.__called = False
-            self.on_fail()
-        except BaseException:
-            exc = traceback.format_exc()
-            self.logger.warning(
-                "There was an exception raised when calling {} "
-                "to inform the process that an exception had been "
-                "raised during execution:\n{}".format(self.on_fail.__name__, exc))
-        else:
-            if not self.__called:
-                self.logger.error(
-                    "on_fail was not called\n"
-                    "Hint: Did you forget to call the superclass method?")
-
-        self.logger.debug("Process {} failed with trace:\n{}".format(self.pid, traceback.format_exc()))
-
-        self.__break = True
-
-    def _to_running(self):
-        self._call_with_super_check(self.on_run)
-        self._wait = None
-        self._state = ProcessState.RUNNING
-
-    def _to_stopped(self):
-        self._call_with_super_check(self.on_stop)
-        self._state = ProcessState.STOPPED
-        self._next_transition = None
-        self.__break = True
-
-    def _set_wait(self, wait_on, callback):
-        self._wait = Wait(wait_on, callback)
-=======
         self._set_state(Stopped(self, abort=True, abort_msg=msg))
         self._state.execute()
->>>>>>> 9a816dfd
 
     def _interrupt(self, action, msg=None):
         self.logger.info("Interrupting process '{}'".format(self.pid))
